--- conflicted
+++ resolved
@@ -52,9 +52,6 @@
 * [\#236](https://github.com/ChainSafe/ethermint/pull/236) Changes from upgrade [@fedekunze](https://github.com/fedekunze)
   * (`app/ante`) Moved `AnteHandler` implementation to `app/ante`
   * (keys) Marked `ExportEthKeyCommand` as **UNSAFE**
-<<<<<<< HEAD
-  * (`x/evm`) Moved `BeginBlock` and `EndBlock` to `x/evm/abci.go`
-=======
   * (`x/evm`) Moved `BeginBlock` and `EndBlock` to `x/evm/abci.go`
 * [\#272](https://github.com/ChainSafe/ethermint/pull/272) Add `Logger` for evm module.
 
@@ -75,5 +72,4 @@
 ### Bug Fixes
 
 * (x/evm) [\#176](https://github.com/ChainSafe/ethermint/issues/176) Updated Web3 transaction hash from using RLP hash. Now all transaction hashes exposed are amino hashes.
-  * Removes `Hash()` (RLP) function from `MsgEthereumTx` to avoid confusion or misuse in future.
->>>>>>> 26d4e968
+  * Removes `Hash()` (RLP) function from `MsgEthereumTx` to avoid confusion or misuse in future.