FROM golang:1.14

RUN apt-get update && apt-get install -y \
  make curl jq tmux

RUN apt-get update && apt-get install -f -y \
  npm protobuf-compiler

<<<<<<< HEAD
=======
# Install dependencies
RUN apk add --update $PACKAGES
RUN apk add linux-headers
>>>>>>> ca0a79f1

RUN npm install -g solc
RUN mv /usr/local/bin/solcjs /usr/local/bin/solc

COPY . /ethermint

WORKDIR /ethermint

RUN make install

<<<<<<< HEAD
ENTRYPOINT ["/bin/bash"]
=======
# Copy over binaries from the build-env 
COPY --from=build-env /go/src/github.com/Chainsafe/ethermint/build/ethermintd /usr/bin/ethermintd
COPY --from=build-env /go/src/github.com/Chainsafe/ethermint/build/ethermintcli /usr/bin/ethermintcli

# Run ethermintd by default
CMD ["ethermintd"]
>>>>>>> ca0a79f1
<|MERGE_RESOLUTION|>--- conflicted
+++ resolved
@@ -6,12 +6,9 @@
 RUN apt-get update && apt-get install -f -y \
   npm protobuf-compiler
 
-<<<<<<< HEAD
-=======
 # Install dependencies
 RUN apk add --update $PACKAGES
 RUN apk add linux-headers
->>>>>>> ca0a79f1
 
 RUN npm install -g solc
 RUN mv /usr/local/bin/solcjs /usr/local/bin/solc
@@ -22,13 +19,4 @@
 
 RUN make install
 
-<<<<<<< HEAD
-ENTRYPOINT ["/bin/bash"]
-=======
-# Copy over binaries from the build-env 
-COPY --from=build-env /go/src/github.com/Chainsafe/ethermint/build/ethermintd /usr/bin/ethermintd
-COPY --from=build-env /go/src/github.com/Chainsafe/ethermint/build/ethermintcli /usr/bin/ethermintcli
-
-# Run ethermintd by default
-CMD ["ethermintd"]
->>>>>>> ca0a79f1
+ENTRYPOINT ["/bin/bash"]