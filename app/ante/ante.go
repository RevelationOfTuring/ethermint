package ante

import (
<<<<<<< HEAD
	"fmt"
	"math/big"
	"runtime/debug"

=======
>>>>>>> 26d4e968
	sdk "github.com/cosmos/cosmos-sdk/types"
	sdkerrors "github.com/cosmos/cosmos-sdk/types/errors"
	"github.com/cosmos/cosmos-sdk/x/auth"
	authante "github.com/cosmos/cosmos-sdk/x/auth/ante"
	"github.com/cosmos/cosmos-sdk/x/auth/types"
	"github.com/cosmos/cosmos-sdk/x/bank"

	"github.com/cosmos/ethermint/crypto"
	evmtypes "github.com/cosmos/ethermint/x/evm/types"

	tmcrypto "github.com/tendermint/tendermint/crypto"
)

const (
	// TODO: Use this cost per byte through parameter or overriding NewConsumeGasForTxSizeDecorator
	// which currently defaults at 10, if intended
	// memoCostPerByte     sdk.Gas = 3
	secp256k1VerifyCost uint64 = 21000
)

// NewAnteHandler returns an ante handler responsible for attempting to route an
// Ethereum or SDK transaction to an internal ante handler for performing
// transaction-level processing (e.g. fee payment, signature verification) before
// being passed onto it's respective handler.
func NewAnteHandler(ak auth.AccountKeeper, bk bank.Keeper, sk types.SupplyKeeper) sdk.AnteHandler {
	return func(
		ctx sdk.Context, tx sdk.Tx, sim bool,
	) (newCtx sdk.Context, err error) {
		var anteHandler sdk.AnteHandler
		switch tx.(type) {
		case auth.StdTx:
<<<<<<< HEAD
			stdAnte := sdk.ChainAnteDecorators(
=======
			anteHandler = sdk.ChainAnteDecorators(
>>>>>>> 26d4e968
				authante.NewSetUpContextDecorator(), // outermost AnteDecorator. SetUpContext must be called first
				authante.NewMempoolFeeDecorator(),
				authante.NewValidateBasicDecorator(),
				authante.NewValidateMemoDecorator(ak),
				authante.NewConsumeGasForTxSizeDecorator(ak),
				authante.NewSetPubKeyDecorator(ak), // SetPubKeyDecorator must be called before all signature verification decorators
				authante.NewValidateSigCountDecorator(ak),
				authante.NewDeductFeeDecorator(ak, sk),
				authante.NewSigGasConsumeDecorator(ak, sigGasConsumer),
				authante.NewSigVerificationDecorator(ak),
				authante.NewIncrementSequenceDecorator(ak), // innermost AnteDecorator
			)

		case evmtypes.MsgEthereumTx:
<<<<<<< HEAD
			return ethAnteHandler(ctx, ak, bk, sk, &castTx, sim)

=======
			anteHandler = sdk.ChainAnteDecorators(
				NewEthSetupContextDecorator(), // outermost AnteDecorator. EthSetUpContext must be called first
				NewEthMempoolFeeDecorator(),
				NewEthSigVerificationDecorator(),
				NewAccountVerificationDecorator(ak, bk),
				NewNonceVerificationDecorator(ak),
				NewEthGasConsumeDecorator(ak, sk),
				NewIncrementSenderSequenceDecorator(ak), // innermost AnteDecorator.
			)
>>>>>>> 26d4e968
		default:
			return ctx, sdkerrors.Wrapf(sdkerrors.ErrUnknownRequest, "invalid transaction type: %T", tx)
		}

		return anteHandler(ctx, tx, sim)
	}
}

// sigGasConsumer overrides the DefaultSigVerificationGasConsumer from the x/auth
// module on the SDK. It doesn't allow ed25519 nor multisig thresholds.
func sigGasConsumer(
	meter sdk.GasMeter, sig []byte, pubkey tmcrypto.PubKey, params types.Params,
) error {
	switch pubkey.(type) {
	case crypto.PubKeySecp256k1:
		meter.ConsumeGas(secp256k1VerifyCost, "ante verify: secp256k1")
		return nil
	case tmcrypto.PubKey:
		meter.ConsumeGas(secp256k1VerifyCost, "ante verify: tendermint secp256k1")
		return nil
	default:
		return sdkerrors.Wrapf(sdkerrors.ErrInvalidPubKey, "unrecognized public key type: %T", pubkey)
	}
<<<<<<< HEAD
}

// ----------------------------------------------------------------------------
// Ethereum Ante Handler

// ethAnteHandler defines an internal ante handler for an Ethereum transaction
// ethTxMsg. During CheckTx, the transaction is passed through a series of
// pre-message execution validation checks such as signature and account
// verification in addition to minimum fees being checked. Otherwise, during
// DeliverTx, the transaction is simply passed to the EVM which will also
// perform the same series of checks. The distinction is made in CheckTx to
// prevent spam and DoS attacks.
func ethAnteHandler(
	ctx sdk.Context, ak auth.AccountKeeper, bk bank.Keeper, sk types.SupplyKeeper,
	ethTxMsg *evmtypes.MsgEthereumTx, sim bool,
) (newCtx sdk.Context, err error) {

	var senderAddr sdk.AccAddress

	// This is done to ignore costs in Ante handler checks
	ctx = ctx.WithBlockGasMeter(sdk.NewInfiniteGasMeter())

	if ctx.IsCheckTx() {
		// Only perform pre-message (Ethereum transaction) execution validation
		// during CheckTx. Otherwise, during DeliverTx the EVM will handle them.
		if senderAddr, err = validateEthTxCheckTx(ctx, ak, bk, ethTxMsg); err != nil {
			return ctx, err
		}
	} else {
		// This is still currently needed to retrieve the sender address
		if senderAddr, err = validateSignature(ctx, ethTxMsg); err != nil {
			return ctx, err
		}

		// Explicit nonce check is also needed in case of multiple txs with same nonce not being handled
		if err := checkNonce(ctx, ak, ethTxMsg, senderAddr); err != nil {
			return ctx, err
		}
	}

	// Recover and catch out of gas error
	defer func() {
		if r := recover(); r != nil {
			switch rType := r.(type) {
			case sdk.ErrorOutOfGas:
				err = sdkerrors.Wrapf(
					sdkerrors.ErrOutOfGas,
					"out of gas in location: %v; gasUsed: %d",
					rType.Descriptor, ctx.GasMeter().GasConsumed(),
				)
			default:
				err = sdkerrors.Wrapf(
					sdkerrors.ErrPanic,
					"recovered: %v\nstack:\n%v", r, string(debug.Stack()),
				)
			}
		}
	}()

	// Fetch sender account from signature
	senderAcc, err := auth.GetSignerAcc(ctx, ak, senderAddr)
	if err != nil {
		return ctx, err
	}

	// Charge sender for gas up to limit
	if ethTxMsg.Data.GasLimit != 0 {
		// Cost calculates the fees paid to validators based on gas limit and price
		cost := new(big.Int).Mul(ethTxMsg.Data.Price, new(big.Int).SetUint64(ethTxMsg.Data.GasLimit))

		feeAmt := sdk.NewCoins(
			sdk.NewCoin(emint.DenomDefault, sdk.NewIntFromBigInt(cost)),
		)

		err = auth.DeductFees(sk, ctx, senderAcc, feeAmt)
		if err != nil {
			return ctx, err
		}
	}

	// Set gas meter after ante handler to ignore gaskv costs
	newCtx = auth.SetGasMeter(sim, ctx, ethTxMsg.Data.GasLimit)

	gas, _ := ethcore.IntrinsicGas(ethTxMsg.Data.Payload, ethTxMsg.To() == nil, true)
	newCtx.GasMeter().ConsumeGas(gas, "eth intrinsic gas")

	// Increment sequence of sender
	acc := ak.GetAccount(ctx, senderAddr)
	if err := acc.SetSequence(acc.GetSequence() + 1); err != nil {
		panic(err)
	}
	ak.SetAccount(ctx, acc)

	return newCtx, nil
}

func validateEthTxCheckTx(
	ctx sdk.Context, ak auth.AccountKeeper, bk bank.Keeper, ethTxMsg *evmtypes.MsgEthereumTx,
) (sdk.AccAddress, error) {
	// Validate sufficient fees have been provided that meet a minimum threshold
	// defined by the proposer (for mempool purposes during CheckTx).
	if err := ensureSufficientMempoolFees(ctx, ethTxMsg); err != nil {
		return nil, err
	}

	// validate enough intrinsic gas
	if err := validateIntrinsicGas(ethTxMsg); err != nil {
		return nil, err
	}

	signer, err := validateSignature(ctx, ethTxMsg)
	if err != nil {
		return nil, err
	}

	// validate account (nonce and balance checks)
	if err := validateAccount(ctx, ak, bk, ethTxMsg, signer); err != nil {
		return nil, err
	}

	return sdk.AccAddress(signer.Bytes()), nil
}

// Validates signature and returns sender address
func validateSignature(ctx sdk.Context, ethTxMsg *evmtypes.MsgEthereumTx) (sdk.AccAddress, error) {
	// parse the chainID from a string to a base-10 integer
	chainID, ok := new(big.Int).SetString(ctx.ChainID(), 10)
	if !ok {
		return nil, sdkerrors.Wrap(emint.ErrInvalidChainID, ctx.ChainID())
	}

	// validate sender/signature
	signer, err := ethTxMsg.VerifySig(chainID)
	if err != nil {
		return nil, sdkerrors.Wrap(err, "signature verification failed")
	}

	return sdk.AccAddress(signer.Bytes()), nil
}

// validateIntrinsicGas validates that the Ethereum tx message has enough to
// cover intrinsic gas. Intrinsic gas for a transaction is the amount of gas
// that the transaction uses before the transaction is executed. The gas is a
// constant value of 21000 plus any cost inccured by additional bytes of data
// supplied with the transaction.
func validateIntrinsicGas(ethTxMsg *evmtypes.MsgEthereumTx) error {
	gas, err := ethcore.IntrinsicGas(ethTxMsg.Data.Payload, ethTxMsg.To() == nil, true)
	if err != nil {
		return sdkerrors.Wrap(err, "failed to compute intrinsic gas cost")
	}

	if ethTxMsg.Data.GasLimit < gas {
		return fmt.Errorf(
			"intrinsic gas too low: %d < %d", ethTxMsg.Data.GasLimit, gas,
		)
	}

	return nil
}

// validateAccount validates the account nonce and that the account has enough
// funds to cover the tx cost.
func validateAccount(
	ctx sdk.Context, ak auth.AccountKeeper, bk bank.Keeper, ethTxMsg *evmtypes.MsgEthereumTx, signer sdk.AccAddress,
) error {

	acc := ak.GetAccount(ctx, signer)

	// on InitChain make sure account number == 0
	if ctx.BlockHeight() == 0 && acc.GetAccountNumber() != 0 {
		return sdkerrors.Wrapf(
			sdkerrors.ErrInvalidSequence,
			"invalid account number for height zero (got %d)", acc.GetAccountNumber(),
		)
	}

	// Validate nonce is correct
	if err := checkNonce(ctx, ak, ethTxMsg, signer); err != nil {
		return err
	}

	// validate sender has enough funds
	balance := bk.GetBalance(ctx, acc.GetAddress(), emint.DenomDefault)
	if balance.Amount.BigInt().Cmp(ethTxMsg.Cost()) < 0 {
		return sdkerrors.Wrapf(
			sdkerrors.ErrInsufficientFunds,
			"%s < %s%s", balance.String(), ethTxMsg.Cost().String(), emint.DenomDefault,
		)
	}

	return nil
}

func checkNonce(
	ctx sdk.Context, ak auth.AccountKeeper, ethTxMsg *evmtypes.MsgEthereumTx, signer sdk.AccAddress,
) error {
	acc := ak.GetAccount(ctx, signer)
	// Validate the transaction nonce is valid (equivalent to the sender account’s
	// current nonce).
	seq := acc.GetSequence()
	if ethTxMsg.Data.AccountNonce != seq {
		return sdkerrors.Wrapf(
			sdkerrors.ErrInvalidSequence,
			"got nonce %d, expected %d", ethTxMsg.Data.AccountNonce, seq,
		)
	}

	return nil
}

// ensureSufficientMempoolFees verifies that enough fees have been provided by the
// Ethereum transaction that meet the minimum threshold set by the block
// proposer.
//
// NOTE: This should only be ran during a CheckTx mode.
func ensureSufficientMempoolFees(ctx sdk.Context, ethTxMsg *evmtypes.MsgEthereumTx) error {
	// fee = GP * GL
	fee := sdk.NewDecCoinFromCoin(sdk.NewInt64Coin(emint.DenomDefault, ethTxMsg.Fee().Int64()))

	minGasPrices := ctx.MinGasPrices()
	allGTE := true
	for _, v := range minGasPrices {
		if !fee.IsGTE(v) {
			allGTE = false
		}
	}

	// it is assumed that the minimum fees will only include the single valid denom
	if !ctx.MinGasPrices().IsZero() && !allGTE {
		// reject the transaction that does not meet the minimum fee
		return sdkerrors.Wrapf(
			sdkerrors.ErrInsufficientFee,
			"got: %q required: %q", fee, ctx.MinGasPrices(),
		)
	}

	return nil
=======
>>>>>>> 26d4e968
}<|MERGE_RESOLUTION|>--- conflicted
+++ resolved
@@ -1,13 +1,6 @@
 package ante
 
 import (
-<<<<<<< HEAD
-	"fmt"
-	"math/big"
-	"runtime/debug"
-
-=======
->>>>>>> 26d4e968
 	sdk "github.com/cosmos/cosmos-sdk/types"
 	sdkerrors "github.com/cosmos/cosmos-sdk/types/errors"
 	"github.com/cosmos/cosmos-sdk/x/auth"
@@ -39,11 +32,7 @@
 		var anteHandler sdk.AnteHandler
 		switch tx.(type) {
 		case auth.StdTx:
-<<<<<<< HEAD
-			stdAnte := sdk.ChainAnteDecorators(
-=======
 			anteHandler = sdk.ChainAnteDecorators(
->>>>>>> 26d4e968
 				authante.NewSetUpContextDecorator(), // outermost AnteDecorator. SetUpContext must be called first
 				authante.NewMempoolFeeDecorator(),
 				authante.NewValidateBasicDecorator(),
@@ -58,10 +47,6 @@
 			)
 
 		case evmtypes.MsgEthereumTx:
-<<<<<<< HEAD
-			return ethAnteHandler(ctx, ak, bk, sk, &castTx, sim)
-
-=======
 			anteHandler = sdk.ChainAnteDecorators(
 				NewEthSetupContextDecorator(), // outermost AnteDecorator. EthSetUpContext must be called first
 				NewEthMempoolFeeDecorator(),
@@ -71,7 +56,6 @@
 				NewEthGasConsumeDecorator(ak, sk),
 				NewIncrementSenderSequenceDecorator(ak), // innermost AnteDecorator.
 			)
->>>>>>> 26d4e968
 		default:
 			return ctx, sdkerrors.Wrapf(sdkerrors.ErrUnknownRequest, "invalid transaction type: %T", tx)
 		}
@@ -95,244 +79,4 @@
 	default:
 		return sdkerrors.Wrapf(sdkerrors.ErrInvalidPubKey, "unrecognized public key type: %T", pubkey)
 	}
-<<<<<<< HEAD
-}
-
-// ----------------------------------------------------------------------------
-// Ethereum Ante Handler
-
-// ethAnteHandler defines an internal ante handler for an Ethereum transaction
-// ethTxMsg. During CheckTx, the transaction is passed through a series of
-// pre-message execution validation checks such as signature and account
-// verification in addition to minimum fees being checked. Otherwise, during
-// DeliverTx, the transaction is simply passed to the EVM which will also
-// perform the same series of checks. The distinction is made in CheckTx to
-// prevent spam and DoS attacks.
-func ethAnteHandler(
-	ctx sdk.Context, ak auth.AccountKeeper, bk bank.Keeper, sk types.SupplyKeeper,
-	ethTxMsg *evmtypes.MsgEthereumTx, sim bool,
-) (newCtx sdk.Context, err error) {
-
-	var senderAddr sdk.AccAddress
-
-	// This is done to ignore costs in Ante handler checks
-	ctx = ctx.WithBlockGasMeter(sdk.NewInfiniteGasMeter())
-
-	if ctx.IsCheckTx() {
-		// Only perform pre-message (Ethereum transaction) execution validation
-		// during CheckTx. Otherwise, during DeliverTx the EVM will handle them.
-		if senderAddr, err = validateEthTxCheckTx(ctx, ak, bk, ethTxMsg); err != nil {
-			return ctx, err
-		}
-	} else {
-		// This is still currently needed to retrieve the sender address
-		if senderAddr, err = validateSignature(ctx, ethTxMsg); err != nil {
-			return ctx, err
-		}
-
-		// Explicit nonce check is also needed in case of multiple txs with same nonce not being handled
-		if err := checkNonce(ctx, ak, ethTxMsg, senderAddr); err != nil {
-			return ctx, err
-		}
-	}
-
-	// Recover and catch out of gas error
-	defer func() {
-		if r := recover(); r != nil {
-			switch rType := r.(type) {
-			case sdk.ErrorOutOfGas:
-				err = sdkerrors.Wrapf(
-					sdkerrors.ErrOutOfGas,
-					"out of gas in location: %v; gasUsed: %d",
-					rType.Descriptor, ctx.GasMeter().GasConsumed(),
-				)
-			default:
-				err = sdkerrors.Wrapf(
-					sdkerrors.ErrPanic,
-					"recovered: %v\nstack:\n%v", r, string(debug.Stack()),
-				)
-			}
-		}
-	}()
-
-	// Fetch sender account from signature
-	senderAcc, err := auth.GetSignerAcc(ctx, ak, senderAddr)
-	if err != nil {
-		return ctx, err
-	}
-
-	// Charge sender for gas up to limit
-	if ethTxMsg.Data.GasLimit != 0 {
-		// Cost calculates the fees paid to validators based on gas limit and price
-		cost := new(big.Int).Mul(ethTxMsg.Data.Price, new(big.Int).SetUint64(ethTxMsg.Data.GasLimit))
-
-		feeAmt := sdk.NewCoins(
-			sdk.NewCoin(emint.DenomDefault, sdk.NewIntFromBigInt(cost)),
-		)
-
-		err = auth.DeductFees(sk, ctx, senderAcc, feeAmt)
-		if err != nil {
-			return ctx, err
-		}
-	}
-
-	// Set gas meter after ante handler to ignore gaskv costs
-	newCtx = auth.SetGasMeter(sim, ctx, ethTxMsg.Data.GasLimit)
-
-	gas, _ := ethcore.IntrinsicGas(ethTxMsg.Data.Payload, ethTxMsg.To() == nil, true)
-	newCtx.GasMeter().ConsumeGas(gas, "eth intrinsic gas")
-
-	// Increment sequence of sender
-	acc := ak.GetAccount(ctx, senderAddr)
-	if err := acc.SetSequence(acc.GetSequence() + 1); err != nil {
-		panic(err)
-	}
-	ak.SetAccount(ctx, acc)
-
-	return newCtx, nil
-}
-
-func validateEthTxCheckTx(
-	ctx sdk.Context, ak auth.AccountKeeper, bk bank.Keeper, ethTxMsg *evmtypes.MsgEthereumTx,
-) (sdk.AccAddress, error) {
-	// Validate sufficient fees have been provided that meet a minimum threshold
-	// defined by the proposer (for mempool purposes during CheckTx).
-	if err := ensureSufficientMempoolFees(ctx, ethTxMsg); err != nil {
-		return nil, err
-	}
-
-	// validate enough intrinsic gas
-	if err := validateIntrinsicGas(ethTxMsg); err != nil {
-		return nil, err
-	}
-
-	signer, err := validateSignature(ctx, ethTxMsg)
-	if err != nil {
-		return nil, err
-	}
-
-	// validate account (nonce and balance checks)
-	if err := validateAccount(ctx, ak, bk, ethTxMsg, signer); err != nil {
-		return nil, err
-	}
-
-	return sdk.AccAddress(signer.Bytes()), nil
-}
-
-// Validates signature and returns sender address
-func validateSignature(ctx sdk.Context, ethTxMsg *evmtypes.MsgEthereumTx) (sdk.AccAddress, error) {
-	// parse the chainID from a string to a base-10 integer
-	chainID, ok := new(big.Int).SetString(ctx.ChainID(), 10)
-	if !ok {
-		return nil, sdkerrors.Wrap(emint.ErrInvalidChainID, ctx.ChainID())
-	}
-
-	// validate sender/signature
-	signer, err := ethTxMsg.VerifySig(chainID)
-	if err != nil {
-		return nil, sdkerrors.Wrap(err, "signature verification failed")
-	}
-
-	return sdk.AccAddress(signer.Bytes()), nil
-}
-
-// validateIntrinsicGas validates that the Ethereum tx message has enough to
-// cover intrinsic gas. Intrinsic gas for a transaction is the amount of gas
-// that the transaction uses before the transaction is executed. The gas is a
-// constant value of 21000 plus any cost inccured by additional bytes of data
-// supplied with the transaction.
-func validateIntrinsicGas(ethTxMsg *evmtypes.MsgEthereumTx) error {
-	gas, err := ethcore.IntrinsicGas(ethTxMsg.Data.Payload, ethTxMsg.To() == nil, true)
-	if err != nil {
-		return sdkerrors.Wrap(err, "failed to compute intrinsic gas cost")
-	}
-
-	if ethTxMsg.Data.GasLimit < gas {
-		return fmt.Errorf(
-			"intrinsic gas too low: %d < %d", ethTxMsg.Data.GasLimit, gas,
-		)
-	}
-
-	return nil
-}
-
-// validateAccount validates the account nonce and that the account has enough
-// funds to cover the tx cost.
-func validateAccount(
-	ctx sdk.Context, ak auth.AccountKeeper, bk bank.Keeper, ethTxMsg *evmtypes.MsgEthereumTx, signer sdk.AccAddress,
-) error {
-
-	acc := ak.GetAccount(ctx, signer)
-
-	// on InitChain make sure account number == 0
-	if ctx.BlockHeight() == 0 && acc.GetAccountNumber() != 0 {
-		return sdkerrors.Wrapf(
-			sdkerrors.ErrInvalidSequence,
-			"invalid account number for height zero (got %d)", acc.GetAccountNumber(),
-		)
-	}
-
-	// Validate nonce is correct
-	if err := checkNonce(ctx, ak, ethTxMsg, signer); err != nil {
-		return err
-	}
-
-	// validate sender has enough funds
-	balance := bk.GetBalance(ctx, acc.GetAddress(), emint.DenomDefault)
-	if balance.Amount.BigInt().Cmp(ethTxMsg.Cost()) < 0 {
-		return sdkerrors.Wrapf(
-			sdkerrors.ErrInsufficientFunds,
-			"%s < %s%s", balance.String(), ethTxMsg.Cost().String(), emint.DenomDefault,
-		)
-	}
-
-	return nil
-}
-
-func checkNonce(
-	ctx sdk.Context, ak auth.AccountKeeper, ethTxMsg *evmtypes.MsgEthereumTx, signer sdk.AccAddress,
-) error {
-	acc := ak.GetAccount(ctx, signer)
-	// Validate the transaction nonce is valid (equivalent to the sender account’s
-	// current nonce).
-	seq := acc.GetSequence()
-	if ethTxMsg.Data.AccountNonce != seq {
-		return sdkerrors.Wrapf(
-			sdkerrors.ErrInvalidSequence,
-			"got nonce %d, expected %d", ethTxMsg.Data.AccountNonce, seq,
-		)
-	}
-
-	return nil
-}
-
-// ensureSufficientMempoolFees verifies that enough fees have been provided by the
-// Ethereum transaction that meet the minimum threshold set by the block
-// proposer.
-//
-// NOTE: This should only be ran during a CheckTx mode.
-func ensureSufficientMempoolFees(ctx sdk.Context, ethTxMsg *evmtypes.MsgEthereumTx) error {
-	// fee = GP * GL
-	fee := sdk.NewDecCoinFromCoin(sdk.NewInt64Coin(emint.DenomDefault, ethTxMsg.Fee().Int64()))
-
-	minGasPrices := ctx.MinGasPrices()
-	allGTE := true
-	for _, v := range minGasPrices {
-		if !fee.IsGTE(v) {
-			allGTE = false
-		}
-	}
-
-	// it is assumed that the minimum fees will only include the single valid denom
-	if !ctx.MinGasPrices().IsZero() && !allGTE {
-		// reject the transaction that does not meet the minimum fee
-		return sdkerrors.Wrapf(
-			sdkerrors.ErrInsufficientFee,
-			"got: %q required: %q", fee, ctx.MinGasPrices(),
-		)
-	}
-
-	return nil
-=======
->>>>>>> 26d4e968
 }