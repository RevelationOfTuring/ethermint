--- conflicted
+++ resolved
@@ -31,12 +31,7 @@
 )
 
 var (
-<<<<<<< HEAD
-	cdc      = codec.MakeCodec(app.ModuleBasics)
-	appCodec = codec.NewAppCodec(cdc)
-=======
 	cdc = codec.MakeCodec(app.ModuleBasics)
->>>>>>> 26d4e968
 )
 
 func main() {
