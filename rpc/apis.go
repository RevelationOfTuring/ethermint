package rpc

import (
	"github.com/ethereum/go-ethereum/rpc"

	"github.com/cosmos/ethermint/crypto/ethsecp256k1"
<<<<<<< HEAD

	"github.com/cosmos/cosmos-sdk/client"
=======
	"github.com/cosmos/ethermint/rpc/backend"
	"github.com/cosmos/ethermint/rpc/namespaces/eth"
	"github.com/cosmos/ethermint/rpc/namespaces/eth/filters"
	"github.com/cosmos/ethermint/rpc/namespaces/net"
	"github.com/cosmos/ethermint/rpc/namespaces/personal"
	"github.com/cosmos/ethermint/rpc/namespaces/web3"
	rpctypes "github.com/cosmos/ethermint/rpc/types"
>>>>>>> 4501bbcc
)

// RPC namespaces and API version
const (
	Web3Namespace     = "web3"
	EthNamespace      = "eth"
	PersonalNamespace = "personal"
	NetNamespace      = "net"

	apiVersion = "1.0"
)

<<<<<<< HEAD
// GetRPCAPIs returns the list of all APIs
func GetRPCAPIs(clientCtx client.Context, keys ...ethsecp256k1.PrivKey) []rpc.API {
	nonceLock := new(AddrLocker)
	backend := NewEthermintBackend(clientCtx)
	ethAPI := NewPublicEthAPI(clientCtx, backend, nonceLock, keys...)
=======
// GetAPIs returns the list of all APIs from the Ethereum namespaces
func GetAPIs(clientCtx context.CLIContext, keys ...ethsecp256k1.PrivKey) []rpc.API {
	nonceLock := new(rpctypes.AddrLocker)
	backend := backend.New(clientCtx)
	ethAPI := eth.NewAPI(clientCtx, backend, nonceLock, keys...)
>>>>>>> 4501bbcc

	return []rpc.API{
		{
			Namespace: Web3Namespace,
			Version:   apiVersion,
			Service:   web3.NewAPI(),
			Public:    true,
		},
		{
			Namespace: EthNamespace,
			Version:   apiVersion,
			Service:   ethAPI,
			Public:    true,
		},
		{
			Namespace: EthNamespace,
			Version:   apiVersion,
			Service:   filters.NewAPI(clientCtx, backend),
			Public:    true,
		},
		{
			Namespace: PersonalNamespace,
			Version:   apiVersion,
<<<<<<< HEAD
			Service:   NewPublicFilterAPI(clientCtx, backend),
			Public:    true,
=======
			Service:   personal.NewAPI(ethAPI),
			Public:    false,
>>>>>>> 4501bbcc
		},
		{
			Namespace: NetNamespace,
			Version:   apiVersion,
<<<<<<< HEAD
			Service:   NewPublicNetAPI(clientCtx),
=======
			Service:   net.NewAPI(clientCtx),
>>>>>>> 4501bbcc
			Public:    true,
		},
	}
}<|MERGE_RESOLUTION|>--- conflicted
+++ resolved
@@ -4,10 +4,8 @@
 	"github.com/ethereum/go-ethereum/rpc"
 
 	"github.com/cosmos/ethermint/crypto/ethsecp256k1"
-<<<<<<< HEAD
 
 	"github.com/cosmos/cosmos-sdk/client"
-=======
 	"github.com/cosmos/ethermint/rpc/backend"
 	"github.com/cosmos/ethermint/rpc/namespaces/eth"
 	"github.com/cosmos/ethermint/rpc/namespaces/eth/filters"
@@ -15,7 +13,6 @@
 	"github.com/cosmos/ethermint/rpc/namespaces/personal"
 	"github.com/cosmos/ethermint/rpc/namespaces/web3"
 	rpctypes "github.com/cosmos/ethermint/rpc/types"
->>>>>>> 4501bbcc
 )
 
 // RPC namespaces and API version
@@ -28,19 +25,11 @@
 	apiVersion = "1.0"
 )
 
-<<<<<<< HEAD
-// GetRPCAPIs returns the list of all APIs
-func GetRPCAPIs(clientCtx client.Context, keys ...ethsecp256k1.PrivKey) []rpc.API {
-	nonceLock := new(AddrLocker)
-	backend := NewEthermintBackend(clientCtx)
-	ethAPI := NewPublicEthAPI(clientCtx, backend, nonceLock, keys...)
-=======
 // GetAPIs returns the list of all APIs from the Ethereum namespaces
-func GetAPIs(clientCtx context.CLIContext, keys ...ethsecp256k1.PrivKey) []rpc.API {
+func GetAPIs(clientCtx client.Context, keys ...ethsecp256k1.PrivKey) []rpc.API {
 	nonceLock := new(rpctypes.AddrLocker)
 	backend := backend.New(clientCtx)
 	ethAPI := eth.NewAPI(clientCtx, backend, nonceLock, keys...)
->>>>>>> 4501bbcc
 
 	return []rpc.API{
 		{
@@ -64,22 +53,13 @@
 		{
 			Namespace: PersonalNamespace,
 			Version:   apiVersion,
-<<<<<<< HEAD
-			Service:   NewPublicFilterAPI(clientCtx, backend),
-			Public:    true,
-=======
 			Service:   personal.NewAPI(ethAPI),
 			Public:    false,
->>>>>>> 4501bbcc
 		},
 		{
 			Namespace: NetNamespace,
 			Version:   apiVersion,
-<<<<<<< HEAD
-			Service:   NewPublicNetAPI(clientCtx),
-=======
 			Service:   net.NewAPI(clientCtx),
->>>>>>> 4501bbcc
 			Public:    true,
 		},
 	}
