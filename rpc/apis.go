--- conflicted
+++ resolved
@@ -4,10 +4,7 @@
 	"github.com/ethereum/go-ethereum/rpc"
 
 	"github.com/cosmos/cosmos-sdk/client/context"
-<<<<<<< HEAD
-=======
 
-	"github.com/cosmos/ethermint/crypto/ethsecp256k1"
 	"github.com/cosmos/ethermint/rpc/backend"
 	"github.com/cosmos/ethermint/rpc/namespaces/eth"
 	"github.com/cosmos/ethermint/rpc/namespaces/eth/filters"
@@ -15,7 +12,6 @@
 	"github.com/cosmos/ethermint/rpc/namespaces/personal"
 	"github.com/cosmos/ethermint/rpc/namespaces/web3"
 	rpctypes "github.com/cosmos/ethermint/rpc/types"
->>>>>>> 4501bbcc
 )
 
 // RPC namespaces and API version
@@ -28,19 +24,11 @@
 	apiVersion = "1.0"
 )
 
-<<<<<<< HEAD
-// GetRPCAPIs returns the list of all APIs
-func GetRPCAPIs(cliCtx context.CLIContext) []rpc.API {
-	nonceLock := new(AddrLocker)
-	backend := NewEthermintBackend(cliCtx)
-	ethAPI := NewPublicEthAPI(cliCtx, backend, nonceLock)
-=======
 // GetAPIs returns the list of all APIs from the Ethereum namespaces
-func GetAPIs(clientCtx context.CLIContext, keys ...ethsecp256k1.PrivKey) []rpc.API {
+func GetAPIs(clientCtx context.CLIContext) []rpc.API {
 	nonceLock := new(rpctypes.AddrLocker)
 	backend := backend.New(clientCtx)
-	ethAPI := eth.NewAPI(clientCtx, backend, nonceLock, keys...)
->>>>>>> 4501bbcc
+	ethAPI := eth.NewAPI(clientCtx, backend, nonceLock)
 
 	return []rpc.API{
 		{
