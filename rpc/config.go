--- conflicted
+++ resolved
@@ -5,13 +5,6 @@
 	"net/http"
 	"time"
 
-<<<<<<< HEAD
-	"github.com/gorilla/mux"
-
-	"github.com/cosmos/cosmos-sdk/client"
-
-	"github.com/cosmos/ethermint/server/config"
-=======
 	"github.com/spf13/viper"
 
 	"github.com/cosmos/cosmos-sdk/client"
@@ -28,53 +21,18 @@
 	"github.com/cosmos/ethermint/rpc/websockets"
 	"github.com/ethereum/go-ethereum/rpc"
 )
->>>>>>> 4501bbcc
 
 	"github.com/ethereum/go-ethereum/rpc"
 )
 
-<<<<<<< HEAD
 // RegisterRoutes creates a new ethereum JSON-RPC server and recreates a CLI command to start Cosmos REST server with web3 RPC API and
 // Cosmos rest-server endpoints
 func RegisterEthereum(clientCtx client.Context, r *mux.Router, apiConfig config.EthereumConfig) {
 	server := rpc.NewServer()
 	r.HandleFunc("/", server.ServeHTTP).Methods("POST", "OPTIONS")
-=======
-// RegisterRoutes creates a new server and registers the `/rpc` endpoint.
-// Rpc calls are enabled based on their associated module (eg. "eth").
-func RegisterRoutes(rs *lcd.RestServer) {
-	server := rpc.NewServer()
-	accountName := viper.GetString(flagUnlockKey)
-	accountNames := strings.Split(accountName, ",")
->>>>>>> 4501bbcc
 
 	apis := GetRPCAPIs(clientCtx)
 
-<<<<<<< HEAD
-=======
-		keyringBackend := viper.GetString(flags.FlagKeyringBackend)
-		passphrase := ""
-		switch keyringBackend {
-		case keys.BackendOS:
-			break
-		case keys.BackendFile:
-			passphrase, err = input.GetPassword(
-				"Enter password to unlock key for RPC API: ",
-				inBuf)
-			if err != nil {
-				panic(err)
-			}
-		}
-
-		privkeys, err = unlockKeyFromNameAndPassphrase(accountNames, passphrase)
-		if err != nil {
-			panic(err)
-		}
-	}
-
-	apis := GetAPIs(rs.CliCtx, privkeys...)
-
->>>>>>> 4501bbcc
 	// Register all the APIs exposed by the namespace services
 	// TODO: handle allowlist and private APIs
 	for _, api := range apis {
@@ -84,44 +42,8 @@
 	}
 }
 
-<<<<<<< HEAD
 // StartEthereumWebsocket starts the Filter api websocket
 func StartEthereumWebsocket(clientCtx client.Context, apiConfig server.APIConfig) {
-
-	ws := newWebsocketsServer(clientCtx, apiConfig.Address, apiConfig.WebsocketAddress)
-	ws.start()
-=======
-	// Web3 RPC API route
-	rs.Mux.HandleFunc("/", server.ServeHTTP).Methods("POST", "OPTIONS")
-
-	// Register all other Cosmos routes
-	client.RegisterRoutes(rs.CliCtx, rs.Mux)
-	authrest.RegisterTxRoutes(rs.CliCtx, rs.Mux)
-	app.ModuleBasics.RegisterRESTRoutes(rs.CliCtx, rs.Mux)
-
-	// start websockets server
-	websocketAddr := viper.GetString(flagWebsocket)
-	ws := websockets.NewServer(rs.CliCtx, websocketAddr)
+	ws := websockets.NewServer(clientCtx, apiConfig.Address, apiConfig.WebsocketAddress)
 	ws.Start()
->>>>>>> 4501bbcc
-}
-
-func (s *websocketsServer) start() {
-	ws := mux.NewRouter()
-	ws.Handle("/", s)
-
-	errCh := make(chan error)
-	go func() {
-		err := http.ListenAndServe(fmt.Sprintf(":%s", s.wsAddr), ws)
-		if err != nil {
-			errCh <- fmt.Errorf("failed to serve: %w", err)
-		}
-	}()
-
-	select {
-	case err := <-errCh:
-		return nil, err
-	case <-time.After(5 * time.Second): // assume server started successfully
-		return grpcSrv, nil
-	}
 }