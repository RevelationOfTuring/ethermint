--- conflicted
+++ resolved
@@ -5,7 +5,6 @@
 	"errors"
 	"fmt"
 	"math/big"
-	"os"
 	"strconv"
 	"sync"
 
@@ -43,11 +42,8 @@
 // PublicEthAPI is the eth_ prefixed set of APIs in the Web3 JSON-RPC spec.
 type PublicEthAPI struct {
 	cliCtx      context.CLIContext
-<<<<<<< HEAD
 	chainID     *big.Int
-=======
 	logger      log.Logger
->>>>>>> 22788e8c
 	backend     Backend
 	keys        []crypto.PrivKeySecp256k1
 	nonceLock   *AddrLocker
@@ -58,26 +54,20 @@
 func NewPublicEthAPI(cliCtx context.CLIContext, backend Backend, nonceLock *AddrLocker,
 	key []crypto.PrivKeySecp256k1) *PublicEthAPI {
 
-<<<<<<< HEAD
 	chainID, err := ethermint.ParseChainID(cliCtx.ChainID)
 	if err != nil {
 		panic(err)
 	}
 
-	return &PublicEthAPI{
+	api := &PublicEthAPI{
 		cliCtx:    cliCtx,
 		chainID:   chainID,
-=======
-	api := &PublicEthAPI{
-		cliCtx:    cliCtx,
-		logger:    log.NewTMLogger(log.NewSyncWriter(os.Stdout)).With("module", "json-rpc"),
->>>>>>> 22788e8c
 		backend:   backend,
 		keys:      key,
 		nonceLock: nonceLock,
 	}
-	err := api.getKeybaseInfo()
-	if err != nil {
+
+	if err = api.getKeybaseInfo(); err != nil {
 		api.logger.Error("failed to get keybase info", "error", err)
 	}
 
@@ -487,14 +477,9 @@
 }
 
 // Call performs a raw contract call.
-<<<<<<< HEAD
-func (e *PublicEthAPI) Call(args CallArgs, blockNr BlockNumber, overrides *map[common.Address]account) (hexutil.Bytes, error) {
-	simRes, err := e.doCall(args, blockNr, big.NewInt(ethermint.DefaultRPCGasLimit))
-=======
 func (e *PublicEthAPI) Call(args CallArgs, blockNr BlockNumber, _ *map[common.Address]account) (hexutil.Bytes, error) {
 	e.logger.Debug("eth_call", "args", args, "block number", blockNr)
-	simRes, err := e.doCall(args, blockNr, big.NewInt(emint.DefaultRPCGasLimit))
->>>>>>> 22788e8c
+	simRes, err := e.doCall(args, blockNr, big.NewInt(ethermint.DefaultRPCGasLimit))
 	if err != nil {
 		return []byte{}, err
 	}
@@ -533,8 +518,6 @@
 		ctx = e.cliCtx.WithHeight(blockNr.Int64())
 	}
 
-<<<<<<< HEAD
-=======
 	// Set sender address or use a default if none specified
 	var addr common.Address
 
@@ -547,7 +530,6 @@
 		addr = *args.From
 	}
 
->>>>>>> 22788e8c
 	// Set default gas & gas price if none were set
 	// Change this to uint64(math.MaxUint64 / 2) if gas cap can be configured
 	gas := uint64(ethermint.DefaultRPCGasLimit)
@@ -621,12 +603,8 @@
 // It adds 1,000 gas to the returned value instead of using the gas adjustment
 // param from the SDK.
 func (e *PublicEthAPI) EstimateGas(args CallArgs) (hexutil.Uint64, error) {
-<<<<<<< HEAD
+	e.logger.Debug("eth_estimateGas", "args", args)
 	simResponse, err := e.doCall(args, 0, big.NewInt(ethermint.DefaultRPCGasLimit))
-=======
-	e.logger.Debug("eth_estimateGas", "args", args)
-	simResponse, err := e.doCall(args, 0, big.NewInt(emint.DefaultRPCGasLimit))
->>>>>>> 22788e8c
 	if err != nil {
 		return 0, err
 	}
