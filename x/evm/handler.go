--- conflicted
+++ resolved
@@ -7,10 +7,6 @@
 
 	sdk "github.com/cosmos/cosmos-sdk/types"
 	sdkerrors "github.com/cosmos/cosmos-sdk/types/errors"
-<<<<<<< HEAD
-	authclient "github.com/cosmos/cosmos-sdk/x/auth/client"
-=======
->>>>>>> 26d4e968
 	emint "github.com/cosmos/ethermint/types"
 	"github.com/cosmos/ethermint/x/evm/types"
 
@@ -20,25 +16,13 @@
 // NewHandler returns a handler for Ethermint type messages.
 func NewHandler(k Keeper) sdk.Handler {
 	return func(ctx sdk.Context, msg sdk.Msg) (*sdk.Result, error) {
-<<<<<<< HEAD
-=======
 		ctx = ctx.WithEventManager(sdk.NewEventManager())
->>>>>>> 26d4e968
 		switch msg := msg.(type) {
 		case types.MsgEthereumTx:
 			return handleMsgEthereumTx(ctx, k, msg)
 		case types.MsgEthermint:
 			return handleMsgEthermint(ctx, k, msg)
 		default:
-<<<<<<< HEAD
-			return nil, sdkerrors.Wrapf(sdkerrors.ErrUnknownRequest, "unrecognized ethermint message type: %T", msg)
-		}
-	}
-}
-
-// HandleMsgEthereumTx handles an Ethereum specific tx
-func HandleMsgEthereumTx(ctx sdk.Context, k Keeper, msg types.MsgEthereumTx) (*sdk.Result, error) {
-=======
 			return nil, sdkerrors.Wrapf(sdkerrors.ErrUnknownRequest, "unrecognized %s message type: %T", ModuleName, msg)
 		}
 	}
@@ -46,7 +30,6 @@
 
 // handleMsgEthereumTx handles an Ethereum specific tx
 func handleMsgEthereumTx(ctx sdk.Context, k Keeper, msg types.MsgEthereumTx) (*sdk.Result, error) {
->>>>>>> 26d4e968
 	// parse the chainID from a string to a base-10 integer
 	intChainID, ok := new(big.Int).SetString(ctx.ChainID(), 10)
 	if !ok {
@@ -59,17 +42,7 @@
 		return nil, err
 	}
 
-<<<<<<< HEAD
-	// Encode transaction by default Tx encoder
-	txEncoder := authclient.GetTxEncoder(types.AminoCdc)
-	txBytes, err := txEncoder(msg)
-	if err != nil {
-		return nil, err
-	}
-	txHash := tmtypes.Tx(txBytes).Hash()
-=======
 	txHash := tmtypes.Tx(ctx.TxBytes()).Hash()
->>>>>>> 26d4e968
 	ethHash := common.BytesToHash(txHash)
 	recipient := common.BytesToAddress(msg.Data.Recipient)
 
@@ -132,20 +105,12 @@
 	}
 
 	// set the events to the result
-<<<<<<< HEAD
-	returnData.Result.Events = ctx.EventManager().Events().ToABCIEvents()
-	return returnData.Result, nil
-}
-
-func HandleMsgEthermint(ctx sdk.Context, k Keeper, msg types.MsgEthermint) (*sdk.Result, error) {
-=======
 	executionResult.Result.Events = ctx.EventManager().Events().ToABCIEvents()
 	return executionResult.Result, nil
 }
 
 // handleMsgEthermint handles an sdk.StdTx for an Ethereum state transition
 func handleMsgEthermint(ctx sdk.Context, k Keeper, msg types.MsgEthermint) (*sdk.Result, error) {
->>>>>>> 26d4e968
 	// parse the chainID from a string to a base-10 integer
 	intChainID, ok := new(big.Int).SetString(ctx.ChainID(), 10)
 	if !ok {
@@ -216,11 +181,6 @@
 	}
 
 	// set the events to the result
-<<<<<<< HEAD
-	returnData.Result.Events = ctx.EventManager().Events().ToABCIEvents()
-	return returnData.Result, nil
-=======
 	executionResult.Result.Events = ctx.EventManager().Events().ToABCIEvents()
 	return executionResult.Result, nil
->>>>>>> 26d4e968
 }