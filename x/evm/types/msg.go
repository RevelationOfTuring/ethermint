package types

import (
	"crypto/ecdsa"
	"errors"
	"fmt"
	"io"
	"math/big"
	"sync/atomic"

	"github.com/cosmos/cosmos-sdk/codec"
	sdk "github.com/cosmos/cosmos-sdk/types"
	sdkerrors "github.com/cosmos/cosmos-sdk/types/errors"
	"github.com/cosmos/ethermint/types"

	ethcmn "github.com/ethereum/go-ethereum/common"
	ethtypes "github.com/ethereum/go-ethereum/core/types"
	ethcrypto "github.com/ethereum/go-ethereum/crypto"
	"github.com/ethereum/go-ethereum/rlp"
)

var (
	_ sdk.Msg = MsgEthereumTx{}
	_ sdk.Tx  = MsgEthereumTx{}
)

var big8 = big.NewInt(8)

// message type and route constants
const (
	TypeMsgEthereumTx = "ethereum"
)

// MsgEthereumTx encapsulates an Ethereum transaction as an SDK message.
type (
	MsgEthereumTx struct {
		Data TxData

		// caches
		hash atomic.Value
		size atomic.Value
		from atomic.Value
	}

	// TxData implements the Ethereum transaction data structure. It is used
	// solely as intended in Ethereum abiding by the protocol.
	TxData struct {
		AccountNonce uint64          `json:"nonce"`
		Price        *big.Int        `json:"gasPrice"`
		GasLimit     uint64          `json:"gas"`
		Recipient    *ethcmn.Address `json:"to" rlp:"nil"` // nil means contract creation
		Amount       *big.Int        `json:"value"`
		Payload      []byte          `json:"input"`

		// signature values
		V *big.Int `json:"v"`
		R *big.Int `json:"r"`
		S *big.Int `json:"s"`

		// hash is only used when marshaling to JSON
		Hash *ethcmn.Hash `json:"hash" rlp:"-"`
	}

	// sigCache is used to cache the derived sender and contains the signer used
	// to derive it.
	sigCache struct {
		signer ethtypes.Signer
		from   ethcmn.Address
	}
)

// NewMsgEthereumTx returns a reference to a new Ethereum transaction message.
func NewMsgEthereumTx(
	nonce uint64, to *ethcmn.Address, amount *big.Int,
	gasLimit uint64, gasPrice *big.Int, payload []byte,
) MsgEthereumTx {

	return newMsgEthereumTx(nonce, to, amount, gasLimit, gasPrice, payload)
}

// NewMsgEthereumTxContract returns a reference to a new Ethereum transaction
// message designated for contract creation.
func NewMsgEthereumTxContract(
	nonce uint64, amount *big.Int, gasLimit uint64, gasPrice *big.Int, payload []byte,
) MsgEthereumTx {

	return newMsgEthereumTx(nonce, nil, amount, gasLimit, gasPrice, payload)
}

func newMsgEthereumTx(
	nonce uint64, to *ethcmn.Address, amount *big.Int,
	gasLimit uint64, gasPrice *big.Int, payload []byte,
) MsgEthereumTx {

	if len(payload) > 0 {
		payload = ethcmn.CopyBytes(payload)
	}

	txData := TxData{
		AccountNonce: nonce,
		Recipient:    to,
		Payload:      payload,
		GasLimit:     gasLimit,
		Amount:       new(big.Int),
		Price:        new(big.Int),
		V:            new(big.Int),
		R:            new(big.Int),
		S:            new(big.Int),
	}

	if amount != nil {
		txData.Amount.Set(amount)
	}
	if gasPrice != nil {
		txData.Price.Set(gasPrice)
	}

	return MsgEthereumTx{Data: txData}
}

// Route returns the route value of an MsgEthereumTx.
func (msg MsgEthereumTx) Route() string { return RouterKey }

// Type returns the type value of an MsgEthereumTx.
func (msg MsgEthereumTx) Type() string { return TypeMsgEthereumTx }

// ValidateBasic implements the sdk.Msg interface. It performs basic validation
// checks of a Transaction. If returns an error if validation fails.
<<<<<<< HEAD
func (msg MsgEthereumTx) ValidateBasic() error {
	if msg.Data.Price.Sign() != 1 {
		return sdkerrors.Wrap(types.ErrInvalidValue, "price must be positive")
=======
func (msg MsgEthereumTx) ValidateBasic() sdk.Error {
	if msg.Data.Price.Sign() != 1 {
		return types.ErrInvalidValue(fmt.Sprintf("price must be positive: %x", msg.Data.Price))
>>>>>>> da9157e4
	}

	// Amount can be 0
	if msg.Data.Amount.Sign() == -1 {
		return sdkerrors.Wrap(types.ErrInvalidValue, "amount cannot be negative")
	}

	return nil
}

// To returns the recipient address of the transaction. It returns nil if the
// transaction is a contract creation.
func (msg MsgEthereumTx) To() *ethcmn.Address {
	return msg.Data.Recipient
}

// GetMsgs returns a single MsgEthereumTx as an sdk.Msg.
func (msg MsgEthereumTx) GetMsgs() []sdk.Msg {
	return []sdk.Msg{msg}
}

// GetSigners returns the expected signers for an Ethereum transaction message.
// For such a message, there should exist only a single 'signer'.
//
// NOTE: This method cannot be used as a chain ID is needed to recover the signer
// from the signature. Use 'VerifySig' instead.
func (msg MsgEthereumTx) GetSigners() []sdk.AccAddress {
	panic("must use 'VerifySig' with a chain ID to get the signer")
}

// GetSignBytes returns the Amino bytes of an Ethereum transaction message used
// for signing.
//
// NOTE: This method cannot be used as a chain ID is needed to create valid bytes
// to sign over. Use 'RLPSignBytes' instead.
func (msg MsgEthereumTx) GetSignBytes() []byte {
	panic("must use 'RLPSignBytes' with a chain ID to get the valid bytes to sign")
}

// RLPSignBytes returns the RLP hash of an Ethereum transaction message with a
// given chainID used for signing.
func (msg MsgEthereumTx) RLPSignBytes(chainID *big.Int) ethcmn.Hash {
	return rlpHash([]interface{}{
		msg.Data.AccountNonce,
		msg.Data.Price,
		msg.Data.GasLimit,
		msg.Data.Recipient,
		msg.Data.Amount,
		msg.Data.Payload,
		chainID, uint(0), uint(0),
	})
}

// EncodeRLP implements the rlp.Encoder interface.
func (msg *MsgEthereumTx) EncodeRLP(w io.Writer) error {
	return rlp.Encode(w, &msg.Data)
}

// DecodeRLP implements the rlp.Decoder interface.
func (msg *MsgEthereumTx) DecodeRLP(s *rlp.Stream) error {
	_, size, _ := s.Kind()

	err := s.Decode(&msg.Data)
	if err == nil {
		msg.size.Store(ethcmn.StorageSize(rlp.ListSize(size)))
	}

	return err
}

// Hash hashes the RLP encoding of a transaction.
func (msg *MsgEthereumTx) Hash() ethcmn.Hash {
	if hash := msg.hash.Load(); hash != nil {
		return hash.(ethcmn.Hash)
	}

	v := rlpHash(msg)
	msg.hash.Store(v)

	return v
}

// Sign calculates a secp256k1 ECDSA signature and signs the transaction. It
// takes a private key and chainID to sign an Ethereum transaction according to
// EIP155 standard. It mutates the transaction as it populates the V, R, S
// fields of the Transaction's Signature.
func (msg *MsgEthereumTx) Sign(chainID *big.Int, priv *ecdsa.PrivateKey) {
	txHash := msg.RLPSignBytes(chainID)

	sig, err := ethcrypto.Sign(txHash[:], priv)
	if err != nil {
		panic(err)
	}

	if len(sig) != 65 {
		panic(fmt.Sprintf("wrong size for signature: got %d, want 65", len(sig)))
	}

	r := new(big.Int).SetBytes(sig[:32])
	s := new(big.Int).SetBytes(sig[32:64])

	var v *big.Int

	if chainID.Sign() == 0 {
		v = new(big.Int).SetBytes([]byte{sig[64] + 27})
	} else {
		v = big.NewInt(int64(sig[64] + 35))
		chainIDMul := new(big.Int).Mul(chainID, big.NewInt(2))

		v.Add(v, chainIDMul)
	}

	msg.Data.V = v
	msg.Data.R = r
	msg.Data.S = s
}

// VerifySig attempts to verify a Transaction's signature for a given chainID.
// A derived address is returned upon success or an error if recovery fails.
func (msg *MsgEthereumTx) VerifySig(chainID *big.Int) (ethcmn.Address, error) {
	signer := ethtypes.NewEIP155Signer(chainID)

	if sc := msg.from.Load(); sc != nil {
		sigCache := sc.(sigCache)
		// If the signer used to derive from in a previous call is not the same as
		// used current, invalidate the cache.
		if sigCache.signer.Equal(signer) {
			return sigCache.from, nil
		}
	}

	// do not allow recovery for transactions with an unprotected chainID
	if chainID.Sign() == 0 {
		return ethcmn.Address{}, errors.New("chainID cannot be zero")
	}

	chainIDMul := new(big.Int).Mul(chainID, big.NewInt(2))
	V := new(big.Int).Sub(msg.Data.V, chainIDMul)
	V.Sub(V, big8)

	sigHash := msg.RLPSignBytes(chainID)
	sender, err := recoverEthSig(msg.Data.R, msg.Data.S, V, sigHash)
	if err != nil {
		return ethcmn.Address{}, err
	}

	msg.from.Store(sigCache{signer: signer, from: sender})
	return sender, nil
}

// Cost returns amount + gasprice * gaslimit.
func (msg MsgEthereumTx) Cost() *big.Int {
	total := msg.Fee()
	total.Add(total, msg.Data.Amount)
	return total
}

// Fee returns gasprice * gaslimit.
func (msg MsgEthereumTx) Fee() *big.Int {
	return new(big.Int).Mul(msg.Data.Price, new(big.Int).SetUint64(msg.Data.GasLimit))
}

// ChainID returns which chain id this transaction was signed for (if at all)
func (msg *MsgEthereumTx) ChainID() *big.Int {
	return deriveChainID(msg.Data.V)
}

// deriveChainID derives the chain id from the given v parameter
func deriveChainID(v *big.Int) *big.Int {
	if v.BitLen() <= 64 {
		v := v.Uint64()
		if v == 27 || v == 28 {
			return new(big.Int)
		}
		return new(big.Int).SetUint64((v - 35) / 2)
	}
	v = new(big.Int).Sub(v, big.NewInt(35))
	return v.Div(v, big.NewInt(2))
}

// ----------------------------------------------------------------------------
// Auxiliary

// TxDecoder returns an sdk.TxDecoder that can decode both auth.StdTx and
// MsgEthereumTx transactions.
func TxDecoder(cdc *codec.Codec) sdk.TxDecoder {
	return func(txBytes []byte) (sdk.Tx, error) {
		var tx sdk.Tx

		if len(txBytes) == 0 {
			return nil, sdkerrors.Wrap(sdkerrors.ErrTxDecode, "txBytes are empty")
		}

		err := cdc.UnmarshalBinaryLengthPrefixed(txBytes, &tx)
		if err != nil {
<<<<<<< HEAD
			return nil, err
=======
			return nil, sdk.ErrTxDecode("failed to decode tx").TraceSDK(err.Error())
>>>>>>> da9157e4
		}

		return tx, nil
	}
}

// recoverEthSig recovers a signature according to the Ethereum specification and
// returns the sender or an error.
//
// Ref: Ethereum Yellow Paper (BYZANTIUM VERSION 69351d5) Appendix F
// nolint: gocritic
func recoverEthSig(R, S, Vb *big.Int, sigHash ethcmn.Hash) (ethcmn.Address, error) {
	if Vb.BitLen() > 8 {
		return ethcmn.Address{}, errors.New("invalid signature")
	}

	V := byte(Vb.Uint64() - 27)
	if !ethcrypto.ValidateSignatureValues(V, R, S, true) {
		return ethcmn.Address{}, errors.New("invalid signature")
	}

	// encode the signature in uncompressed format
	r, s := R.Bytes(), S.Bytes()
	sig := make([]byte, 65)

	copy(sig[32-len(r):32], r)
	copy(sig[64-len(s):64], s)
	sig[64] = V

	// recover the public key from the signature
	pub, err := ethcrypto.Ecrecover(sigHash[:], sig)
	if err != nil {
		return ethcmn.Address{}, err
	}

	if len(pub) == 0 || pub[0] != 4 {
		return ethcmn.Address{}, errors.New("invalid public key")
	}

	var addr ethcmn.Address
	copy(addr[:], ethcrypto.Keccak256(pub[1:])[12:])

	return addr, nil
}<|MERGE_RESOLUTION|>--- conflicted
+++ resolved
@@ -126,15 +126,9 @@
 
 // ValidateBasic implements the sdk.Msg interface. It performs basic validation
 // checks of a Transaction. If returns an error if validation fails.
-<<<<<<< HEAD
 func (msg MsgEthereumTx) ValidateBasic() error {
 	if msg.Data.Price.Sign() != 1 {
-		return sdkerrors.Wrap(types.ErrInvalidValue, "price must be positive")
-=======
-func (msg MsgEthereumTx) ValidateBasic() sdk.Error {
-	if msg.Data.Price.Sign() != 1 {
-		return types.ErrInvalidValue(fmt.Sprintf("price must be positive: %x", msg.Data.Price))
->>>>>>> da9157e4
+		return sdkerrors.Wrapf(types.ErrInvalidValue, "price must be positive %s", msg.Data.Price.String())
 	}
 
 	// Amount can be 0
@@ -330,11 +324,7 @@
 
 		err := cdc.UnmarshalBinaryLengthPrefixed(txBytes, &tx)
 		if err != nil {
-<<<<<<< HEAD
 			return nil, err
-=======
-			return nil, sdk.ErrTxDecode("failed to decode tx").TraceSDK(err.Error())
->>>>>>> da9157e4
 		}
 
 		return tx, nil
