--- conflicted
+++ resolved
@@ -465,18 +465,11 @@
 // updateStateObject writes the given state object to the store.
 func (csdb *CommitStateDB) updateStateObject(so *stateObject) error {
 	csdb.accountKeeper.SetAccount(csdb.ctx, so.account)
-<<<<<<< HEAD
-	if so.balance == nil {
-		return nil
-	}
-	newBalance := sdk.NewCoin(emint.DenomDefault, sdk.NewIntFromBigInt(so.balance))
-=======
 	// NOTE: we don't use sdk.NewCoin here to avoid panic on test importer's genesis
 	newBalance := sdk.Coin{Denom: emint.DenomDefault, Amount: sdk.NewIntFromBigInt(so.Balance())}
 	if !newBalance.IsValid() {
 		return fmt.Errorf("invalid balance %s", newBalance)
 	}
->>>>>>> 26d4e968
 	return csdb.bankKeeper.SetBalance(csdb.ctx, so.account.Address, newBalance)
 }
 
@@ -596,14 +589,6 @@
 	for addr, so := range csdb.stateObjects {
 		currAcc := csdb.accountKeeper.GetAccount(csdb.ctx, sdk.AccAddress(addr.Bytes()))
 		emintAcc, ok := currAcc.(*emint.EthAccount)
-<<<<<<< HEAD
-		if ok {
-			balance := csdb.bankKeeper.GetBalance(csdb.ctx, emintAcc.GetAddress(), emint.DenomDefault)
-			if so.Balance() != balance.Amount.BigInt() || so.Nonce() != emintAcc.GetSequence() {
-				// If queried account's balance or nonce are invalid, update the account pointer
-				so.account = emintAcc
-			}
-=======
 		if !ok {
 			return
 		}
@@ -611,7 +596,6 @@
 		balance := csdb.bankKeeper.GetBalance(csdb.ctx, emintAcc.GetAddress(), emint.DenomDefault)
 		if so.Balance() != balance.Amount.BigInt() && balance.IsValid() {
 			so.balance = balance.Amount
->>>>>>> 26d4e968
 		}
 
 		if so.Nonce() != emintAcc.GetSequence() {
